import { Restaurant } from '../models/Restaurant';
import { Types } from 'mongoose';
import { GooglePlacesService } from './externalAPIs/googleMaps';

export class RestaurantService {

    private googlePlacesService = new GooglePlacesService();
    
    async addRestaurants(location: { latitude: number, longitude: number, radius: number}, keyword?: string) {
        try {
            const places = await this.googlePlacesService.searchNearby(location.latitude, location.longitude, location.radius, keyword);

            const savedRestaurants = [];
            for (const place of places) {

                const restaurant_exist = await Restaurant.findOne({ 'sourceData.googlePlaceId': place.place_id });

                if(!restaurant_exist) {
                    const details = await this.googlePlacesService.getPlaceDetails(place.place_id);
                
                    const primaryImage = details.photos_url && details.photos_url.length > 0 ? details.photos_url[0] : '';
                    const galleryImages = details.photos_url && details.photos_url.length > 1 ? details.photos_url.slice(1) : [];

                    console.log('Creating and Storing restaurant =: ', details);

                    const RestaurantData = {
                        name: details.name,
                        location: {
                            address: details.formatted_address,
                            coordinates: {
                                latitude: details.geometry.location.lat,
                                longitude: details.geometry.location.lng
                            }
                        },
                        contact: {
                            phone: details.formatted_phone_number || ' ',
                            website: details.website || ' '
                        },
                        menu: {
                            categories: []
                        },
                        images: {
                            primary: primaryImage,
                            gallery: galleryImages
                        },
                        priceLevel: details.price_level || 0,
                        rating: details.rating || 0,
                        openingHours: details.opening_hours ? {
                            openNow: details.opening_hours.open_now,
                            weekdayText: details.opening_hours.weekday_text
                        } : undefined,
                        sourceData: {
                            googlePlaceId: place.place_id,
                            lastUpdated: new Date()
                        }
                    };

                    const restaurant = new Restaurant(RestaurantData);
                    savedRestaurants.push(await restaurant.save());
                } else {
                    console.log('Restaurant already exists');
                    savedRestaurants.push(restaurant_exist);
                }
            }
            
            return savedRestaurants;
        } catch (error) {
            console.error(error);
            throw new Error('Failed to create restaurants');
        }
    }
<<<<<<< HEAD

    async getRestaurants(restaurantIds: Types.ObjectId[]) {
        try {
            return await Restaurant.find({ _id: { $in: restaurantIds }});
        } catch (error) {
            console.error(error);
            throw new Error('Failed to get restaurants');
        }
    }
=======
>>>>>>> 0e8d8007
}<|MERGE_RESOLUTION|>--- conflicted
+++ resolved
@@ -69,7 +69,7 @@
             throw new Error('Failed to create restaurants');
         }
     }
-<<<<<<< HEAD
+
 
     async getRestaurants(restaurantIds: Types.ObjectId[]) {
         try {
@@ -79,6 +79,5 @@
             throw new Error('Failed to get restaurants');
         }
     }
-=======
->>>>>>> 0e8d8007
+
 }