--- conflicted
+++ resolved
@@ -17,14 +17,14 @@
         this.createSession = this.createSession.bind(this);
         this.inviteUser = this.inviteUser.bind(this);
         this.joinSession = this.joinSession.bind(this);
-<<<<<<< HEAD
+
         this.getRestaurantsInSession = this.getRestaurantsInSession.bind(this);
         this.sessionSwiped = this.sessionSwiped.bind(this);
         this.startSession = this.startSession.bind(this);
-=======
+
         this.rejectInvitation = this.rejectInvitation.bind(this);
         this.leaveSession = this.leaveSession.bind(this);
->>>>>>> 0e8d8007
+
     }
 
     async getSession(req: Request, res: Response) {
