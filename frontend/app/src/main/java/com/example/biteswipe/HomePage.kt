package com.example.biteswipe

import android.content.Intent
import android.os.Bundle
import android.util.Log
import android.widget.Button
import android.widget.ImageButton
import android.widget.TextView
import androidx.activity.enableEdgeToEdge
import androidx.appcompat.app.AppCompatActivity
import androidx.core.view.ViewCompat
import androidx.core.view.WindowInsetsCompat

class HomePage : AppCompatActivity() {
    private lateinit var userId: String
    override fun onCreate(savedInstanceState: Bundle?) {
        super.onCreate(savedInstanceState)
        enableEdgeToEdge()
        setContentView(R.layout.activity_home_page)
        ViewCompat.setOnApplyWindowInsetsListener(findViewById(R.id.main)) { v, insets ->
            val systemBars = insets.getInsets(WindowInsetsCompat.Type.systemBars())
            v.setPadding(systemBars.left, systemBars.top, systemBars.right, systemBars.bottom)
            insets
        }
<<<<<<< HEAD


=======
>>>>>>> a3bac1b5
        val tvLoggedInUser = findViewById<TextView>(R.id.welcomeText)
        val userEmail = intent.getStringExtra("userEmail") ?: ""

        val userName = intent.getStringExtra("displayName") ?: "Unknown User"
        userId = intent.getStringExtra("userId") ?: ""

        tvLoggedInUser.text = "Welcome,\n$userName!"
        val friendsButton: ImageButton = findViewById(R.id.main_friends_button)
        friendsButton.setOnClickListener {
            val intent = Intent(this, FriendsPage::class.java)
            startActivity(intent)
        }

        val settingsButton: ImageButton = findViewById(R.id.main_settings_button)
        settingsButton.setOnClickListener {
            val intent = Intent(this, SettingsPage::class.java)
            startActivity(intent)
        }

        val joinButton = findViewById<Button>(R.id.main_join_group_button)
        joinButton.setOnClickListener {
            val intent = Intent(this, JoinGroupPage::class.java)
            intent.putExtra("userId", userId)
            intent.putExtra("userEmail", userEmail)
            Log.d("Home Page", "User Email: $userEmail")
            startActivity(intent)
        }

        val createButton = findViewById<Button>(R.id.main_create_group_button)
        createButton.setOnClickListener {
            val intent = Intent(this, CreateGroupPage::class.java)
            intent.putExtra("userId", userId)
            startActivity(intent)
        }


//        TODO: Your Previous Eats
    }
}<|MERGE_RESOLUTION|>--- conflicted
+++ resolved
@@ -22,11 +22,7 @@
             v.setPadding(systemBars.left, systemBars.top, systemBars.right, systemBars.bottom)
             insets
         }
-<<<<<<< HEAD
 
-
-=======
->>>>>>> a3bac1b5
         val tvLoggedInUser = findViewById<TextView>(R.id.welcomeText)
         val userEmail = intent.getStringExtra("userEmail") ?: ""
 
