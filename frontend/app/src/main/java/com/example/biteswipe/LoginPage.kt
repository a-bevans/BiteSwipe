package com.example.biteswipe

import android.content.Intent
import android.os.Bundle
<<<<<<< HEAD
import android.util.Base64
=======
>>>>>>> a3bac1b5
import android.util.Log
import android.widget.Button
import android.widget.Toast
import androidx.appcompat.app.AppCompatActivity
import androidx.credentials.CredentialManager
import androidx.credentials.CustomCredential
import androidx.credentials.GetCredentialRequest
import androidx.credentials.GetCredentialResponse
import androidx.credentials.exceptions.GetCredentialException
import com.google.android.libraries.identity.googleid.GetSignInWithGoogleOption
import com.google.android.libraries.identity.googleid.GoogleIdTokenCredential
import com.google.android.libraries.identity.googleid.GoogleIdTokenParsingException
<<<<<<< HEAD

=======
>>>>>>> a3bac1b5
import kotlinx.coroutines.CoroutineScope
import kotlinx.coroutines.Dispatchers
import kotlinx.coroutines.cancel
import kotlinx.coroutines.launch
import org.json.JSONObject
import java.security.MessageDigest
import java.util.UUID
<<<<<<< HEAD
import kotlin.reflect.typeOf
import kotlin.text.Charsets.UTF_8
=======
>>>>>>> a3bac1b5

class LoginPage : AppCompatActivity(), ApiHelper {

    companion object {
        private const val TAG = "LoginPage"
<<<<<<< HEAD
//        Yes this is hardcoded, will be thrown after MVP
        const val WEB_CLIENT_ID: String =
            "11247540626-v3khra1d42f8dtcb9eeoep79h0rusamq.apps.googleusercontent.com"
=======
        const val WEB_CLIENT_ID: String =
            "11247540626-e0ltc1jrde1jq5ilfks9m5aopo1csg81.apps.googleusercontent.com"
>>>>>>> a3bac1b5
    }



    private val coroutineScope = CoroutineScope(Dispatchers.Main)

    override fun onCreate(savedInstanceState: Bundle?) {
        super.onCreate(savedInstanceState)
        setContentView(R.layout.activity_login_page)
        val signInButton = findViewById<Button>(R.id.sign_in_button)

        signInButton.setOnClickListener {
            Log.d(TAG, "Sign in button clicked")
            Log.d(TAG, "WEB CLIENT ID: $WEB_CLIENT_ID")

            val credentialManager = CredentialManager.create(this)

            val signInWithGoogleOption: GetSignInWithGoogleOption = GetSignInWithGoogleOption
                .Builder(WEB_CLIENT_ID)
                .setNonce(generateHashedNonce())
            .build()

            val request: GetCredentialRequest = GetCredentialRequest.Builder()
                .addCredentialOption(signInWithGoogleOption)
                .build()

            coroutineScope.launch {
                try {
                    Log.d(TAG, "Requesting credential")
                    val result = credentialManager.getCredential(
                        request = request,
                        context = this@LoginPage,
                    )
                    Log.d(TAG, "Got credential: $result")
                    handleSignIn(result)
                } catch (e: GetCredentialException) {
                    handleFailure(e)
<<<<<<< HEAD
                }
            }
        }
    }

    private fun handleSignIn(result: GetCredentialResponse) {
        val credential = result.credential

        when (credential) {
            is CustomCredential -> {
                if (credential.type == GoogleIdTokenCredential.TYPE_GOOGLE_ID_TOKEN_CREDENTIAL) {
                    try {
                        Log.d(TAG, "Received a valid Google ID token")
                        val googleIdTokenCredential = GoogleIdTokenCredential
                            .createFrom(credential.data)

                        // Log the ID Token for verification

                        var email = googleIdTokenCredential.id
                        val isNumber = email.matches(Regex("\\d+"))

                        // Check if the value matches an email format
                        val isEmail = email.matches(Regex("^[a-zA-Z0-9._%+-]+@[a-zA-Z0-9.-]+\\.[a-zA-Z]{2,}$"))

                        when {
                            isNumber -> email = email + "@gmail.com"
                            isEmail -> email = email
                            else -> Log.d(TAG, "Invalid email format")
                        }
                        val idToken = googleIdTokenCredential.idToken
                        Log.d(TAG, "Google Response: ${credential}")
//                        val email = "mate@mate.com"
                        Log.d(TAG, "ID Token: ${googleIdTokenCredential.idToken}")
                        Log.d(TAG, "User Email: $email")
                        val endpoint = "/users/"
                        val body = JSONObject().apply {
                            put("email", email)
                            put("displayName", googleIdTokenCredential.displayName)
//                            put("displayName", "mate")
                        }
                        apiRequest(
                            context = this,
                            endpoint = endpoint,
                            method = "POST",
                            jsonBody = body,
                            onSuccess = { response ->
                                Log.d(TAG, "Response: $response")
                                val intent = Intent(this, HomePage::class.java).apply {
                                    putExtra("displayName", googleIdTokenCredential.displayName)
                                    putExtra("userId", response.getString("_id"))
                                    putExtra("userEmail", email)
                                }
                                Log.d(TAG, "New User: ${googleIdTokenCredential.displayName}")
                                Toast.makeText(this, "Welcome, ${googleIdTokenCredential.displayName}", Toast.LENGTH_SHORT).show()
                                startActivity(intent)
                            },
                            onError = { code, message ->

                                val endpoint2 = "/users/emails/$email"
                                apiRequest(
                                    context = this,
                                    endpoint = endpoint2,
                                    method = "GET",
                                    onSuccess = { response ->
                                        Log.d(TAG, "Response: $response")
                                        val intent = Intent(this, HomePage::class.java).apply {
                                            putExtra(
                                                "displayName",
                                                response.getString("displayName")
                                            )
                                            putExtra("userId", response.getString("userId"))
                                            putExtra("userEmail", email)
                                        }
                                        Log.d(TAG, "Returning User: ${googleIdTokenCredential.displayName}")
                                        Toast.makeText(this, "Welcome Back, ${googleIdTokenCredential.displayName}", Toast.LENGTH_SHORT).show()
                                        startActivity(intent)
                                    },
                                    onError = { code, message ->
                                        Log.d(TAG, "Error: ${message}")
                                        Toast.makeText(this, "Error: Invalid User", Toast.LENGTH_SHORT).show()
                                    }
                                )

                            }
                        )

                    } catch (e: GoogleIdTokenParsingException) {
                        Log.e(TAG, "Received an invalid Google ID token response", e)
                    }
                } else {
                    Log.e(TAG, "Unexpected type of credential")
                }
            }
            else -> {
                Log.e(TAG, "Unexpected type of credential")
            }
        }
    }

=======
                }
            }
        }
    }

    private fun handleSignIn(result: GetCredentialResponse) {
        val credential = result.credential

        when (credential) {
            is CustomCredential -> {
                if (credential.type == GoogleIdTokenCredential.TYPE_GOOGLE_ID_TOKEN_CREDENTIAL) {
                    try {
                        Log.d(TAG, "Received a valid Google ID token")
                        val googleIdTokenCredential = GoogleIdTokenCredential
                            .createFrom(credential.data)

                        // Log the ID Token for verification
//                        val email = googleIdTokenCredential.id
                        val email = "mate@mate.com"
                        Log.d(TAG, "ID Token: ${googleIdTokenCredential.idToken}")
                        Log.d(TAG, "User Email: $email")
                        val endpoint = "/users/"
                        val body = JSONObject().apply {
                            put("email", email)
//                            put("displayName", googleIdTokenCredential.displayName)
                            put("displayName", "mate")
                        }
                        apiRequest(
                            context = this,
                            endpoint = endpoint,
                            method = "POST",
                            jsonBody = body,
                            onSuccess = { response ->
                                Log.d(TAG, "Response: $response")
                                val intent = Intent(this, HomePage::class.java).apply {
                                    putExtra("displayName", googleIdTokenCredential.displayName)
                                    putExtra("userId", response.getString("_id"))
                                    putExtra("userEmail", email)
                                }
                                Log.d(TAG, "New User: ${googleIdTokenCredential.displayName}")
                                Toast.makeText(this, "Welcome, ${googleIdTokenCredential.displayName}", Toast.LENGTH_SHORT).show()
                                startActivity(intent)
                            },
                            onError = { code, message ->

                                val endpoint2 = "/users/emails/$email"
                                apiRequest(
                                    context = this,
                                    endpoint = endpoint2,
                                    method = "GET",
                                    onSuccess = { response ->
                                        Log.d(TAG, "Response: $response")
                                        val intent = Intent(this, HomePage::class.java).apply {
                                            putExtra(
                                                "displayName",
                                                response.getString("displayName")
                                            )
                                            putExtra("userId", response.getString("userId"))
                                        }
                                        Log.d(TAG, "Returning User: ${googleIdTokenCredential.displayName}")
                                        Toast.makeText(this, "Welcome Back, ${googleIdTokenCredential.displayName}", Toast.LENGTH_SHORT).show()
                                        startActivity(intent)
                                    },
                                    onError = { code, message ->
                                        Log.d(TAG, "Error: ${message}")
                                        Toast.makeText(this, "Error: Invalid User", Toast.LENGTH_SHORT).show()
                                    }
                                )

                            }
                        )

                    } catch (e: GoogleIdTokenParsingException) {
                        Log.e(TAG, "Received an invalid Google ID token response", e)
                    }
                } else {
                    Log.e(TAG, "Unexpected type of credential")
                }
            }
            else -> {
                Log.e(TAG, "Unexpected type of credential")
            }
        }
    }

>>>>>>> a3bac1b5
    private fun handleFailure(e: GetCredentialException) {
        Log.e(TAG, "Failed to return credential", e)
        Toast.makeText(this, "Login Failure, Try Again", Toast.LENGTH_SHORT).show()
    }

    override fun onDestroy() {
        super.onDestroy()
        coroutineScope.cancel()
    }

    private fun generateHashedNonce(): String {
        val rawNonce = UUID.randomUUID().toString()
        val bytes = rawNonce.toByteArray()
        val md = MessageDigest.getInstance("SHA-256")
        val digest = md.digest(bytes)
        return digest.fold("") { str, it -> str + "%02x".format(it) }
    }
}<|MERGE_RESOLUTION|>--- conflicted
+++ resolved
@@ -2,10 +2,8 @@
 
 import android.content.Intent
 import android.os.Bundle
-<<<<<<< HEAD
 import android.util.Base64
-=======
->>>>>>> a3bac1b5
+
 import android.util.Log
 import android.widget.Button
 import android.widget.Toast
@@ -18,10 +16,7 @@
 import com.google.android.libraries.identity.googleid.GetSignInWithGoogleOption
 import com.google.android.libraries.identity.googleid.GoogleIdTokenCredential
 import com.google.android.libraries.identity.googleid.GoogleIdTokenParsingException
-<<<<<<< HEAD
 
-=======
->>>>>>> a3bac1b5
 import kotlinx.coroutines.CoroutineScope
 import kotlinx.coroutines.Dispatchers
 import kotlinx.coroutines.cancel
@@ -29,24 +24,19 @@
 import org.json.JSONObject
 import java.security.MessageDigest
 import java.util.UUID
-<<<<<<< HEAD
 import kotlin.reflect.typeOf
 import kotlin.text.Charsets.UTF_8
-=======
->>>>>>> a3bac1b5
+
 
 class LoginPage : AppCompatActivity(), ApiHelper {
 
     companion object {
         private const val TAG = "LoginPage"
-<<<<<<< HEAD
+
 //        Yes this is hardcoded, will be thrown after MVP
         const val WEB_CLIENT_ID: String =
             "11247540626-v3khra1d42f8dtcb9eeoep79h0rusamq.apps.googleusercontent.com"
-=======
-        const val WEB_CLIENT_ID: String =
-            "11247540626-e0ltc1jrde1jq5ilfks9m5aopo1csg81.apps.googleusercontent.com"
->>>>>>> a3bac1b5
+
     }
 
 
@@ -84,7 +74,6 @@
                     handleSignIn(result)
                 } catch (e: GetCredentialException) {
                     handleFailure(e)
-<<<<<<< HEAD
                 }
             }
         }
@@ -184,93 +173,7 @@
         }
     }
 
-=======
-                }
-            }
-        }
-    }
 
-    private fun handleSignIn(result: GetCredentialResponse) {
-        val credential = result.credential
-
-        when (credential) {
-            is CustomCredential -> {
-                if (credential.type == GoogleIdTokenCredential.TYPE_GOOGLE_ID_TOKEN_CREDENTIAL) {
-                    try {
-                        Log.d(TAG, "Received a valid Google ID token")
-                        val googleIdTokenCredential = GoogleIdTokenCredential
-                            .createFrom(credential.data)
-
-                        // Log the ID Token for verification
-//                        val email = googleIdTokenCredential.id
-                        val email = "mate@mate.com"
-                        Log.d(TAG, "ID Token: ${googleIdTokenCredential.idToken}")
-                        Log.d(TAG, "User Email: $email")
-                        val endpoint = "/users/"
-                        val body = JSONObject().apply {
-                            put("email", email)
-//                            put("displayName", googleIdTokenCredential.displayName)
-                            put("displayName", "mate")
-                        }
-                        apiRequest(
-                            context = this,
-                            endpoint = endpoint,
-                            method = "POST",
-                            jsonBody = body,
-                            onSuccess = { response ->
-                                Log.d(TAG, "Response: $response")
-                                val intent = Intent(this, HomePage::class.java).apply {
-                                    putExtra("displayName", googleIdTokenCredential.displayName)
-                                    putExtra("userId", response.getString("_id"))
-                                    putExtra("userEmail", email)
-                                }
-                                Log.d(TAG, "New User: ${googleIdTokenCredential.displayName}")
-                                Toast.makeText(this, "Welcome, ${googleIdTokenCredential.displayName}", Toast.LENGTH_SHORT).show()
-                                startActivity(intent)
-                            },
-                            onError = { code, message ->
-
-                                val endpoint2 = "/users/emails/$email"
-                                apiRequest(
-                                    context = this,
-                                    endpoint = endpoint2,
-                                    method = "GET",
-                                    onSuccess = { response ->
-                                        Log.d(TAG, "Response: $response")
-                                        val intent = Intent(this, HomePage::class.java).apply {
-                                            putExtra(
-                                                "displayName",
-                                                response.getString("displayName")
-                                            )
-                                            putExtra("userId", response.getString("userId"))
-                                        }
-                                        Log.d(TAG, "Returning User: ${googleIdTokenCredential.displayName}")
-                                        Toast.makeText(this, "Welcome Back, ${googleIdTokenCredential.displayName}", Toast.LENGTH_SHORT).show()
-                                        startActivity(intent)
-                                    },
-                                    onError = { code, message ->
-                                        Log.d(TAG, "Error: ${message}")
-                                        Toast.makeText(this, "Error: Invalid User", Toast.LENGTH_SHORT).show()
-                                    }
-                                )
-
-                            }
-                        )
-
-                    } catch (e: GoogleIdTokenParsingException) {
-                        Log.e(TAG, "Received an invalid Google ID token response", e)
-                    }
-                } else {
-                    Log.e(TAG, "Unexpected type of credential")
-                }
-            }
-            else -> {
-                Log.e(TAG, "Unexpected type of credential")
-            }
-        }
-    }
-
->>>>>>> a3bac1b5
     private fun handleFailure(e: GetCredentialException) {
         Log.e(TAG, "Failed to return credential", e)
         Toast.makeText(this, "Login Failure, Try Again", Toast.LENGTH_SHORT).show()
