package com.example.biteswipe

import android.content.Context
import android.util.Log
import android.widget.Toast
import androidx.appcompat.app.AppCompatActivity
import com.example.biteswipe.cards.RestaurantCard
import com.example.biteswipe.jsonFormats.Creator
import com.example.biteswipe.jsonFormats.Location
import com.example.biteswipe.jsonFormats.Participant
import com.example.biteswipe.jsonFormats.Preference
import com.example.biteswipe.jsonFormats.Restaurant
import com.example.biteswipe.jsonFormats.RestaurantData
import com.example.biteswipe.jsonFormats.Settings
import com.example.biteswipe.jsonFormats.sessionDetails
import com.example.biteswipe.jsonFormats.UserId

import okhttp3.*
import okhttp3.MediaType.Companion.toMediaType
import okhttp3.RequestBody.Companion.toRequestBody
import org.json.JSONObject
import java.io.IOException
import java.io.InputStream
import java.security.KeyStore
import java.security.cert.CertificateFactory
import java.security.cert.X509Certificate
import javax.net.ssl.SSLContext
import javax.net.ssl.TrustManagerFactory
import javax.net.ssl.X509TrustManager

interface ApiHelper {

    /**
     * Retrieves the base API URL dynamically from `strings.xml`
     */
    fun getBaseUrl(context: Context): String {
        return context.getString(R.string.base_url)
    }

    /**
     * Default error handler: Shows a toast and logs the error.
     */
    fun defaultOnError(context: Context, code: Int?, message: String?) {
        (context as? AppCompatActivity)?.runOnUiThread {
            Toast.makeText(context, "API Error", Toast.LENGTH_SHORT).show()
        }
        Log.e("API_ERROR", "Error Code: $code, Message: $message")
    }

    /**
     * Makes a general API request with support for all HTTP methods, headers, and JSON body.
     */
    fun apiRequest(
        context: Context,
        endpoint: String,
        method: String = "GET",
        jsonBody: JSONObject? = null,
        headers: Map<String, String> = emptyMap(),
        isFullUrl: Boolean = false,
        onSuccess: (JSONObject) -> Unit,
        onError: ((Int?, String?) -> Unit)? = null,
    ) {

<<<<<<< HEAD
        val client = createTrustedClient(context)
=======
>>>>>>> a3bac1b5
        val url = if (isFullUrl) endpoint else getBaseUrl(context) + endpoint

        val requestBody = jsonBody?.let {
            it.toString().toRequestBody("application/json; charset=utf-8".toMediaType())
        }

        val requestBuilder = Request.Builder().url(url)

        // Apply headers if provided
        headers.forEach { (key, value) ->
            requestBuilder.addHeader(key, value)
        }

        // Apply method-specific handling
        when (method.uppercase()) {
            "POST" -> requestBuilder.post(requestBody ?: "".toRequestBody(null))
            "PUT" -> requestBuilder.put(requestBody ?: "".toRequestBody(null))
            "DELETE" -> requestBuilder.delete(requestBody)
            "PATCH" -> requestBuilder.patch(requestBody ?: "".toRequestBody(null))
        }

        val request = requestBuilder.build()

        client.newCall(request).enqueue(object : Callback {
            override fun onFailure(call: Call, e: IOException) {
                (context as? AppCompatActivity)?.runOnUiThread {
                    onError?.invoke(null, "Network error: ${e.message}")
                        ?: defaultOnError(context, null, "Network error: ${e.message}")
                }
                Log.e("NETWORK_ERROR", e.toString())
            }

            override fun onResponse(call: Call, response: Response) {
                val responseBody = response.body?.string()
                try {
                    if (response.isSuccessful && responseBody != null) {
                        val jsonResponse = JSONObject(responseBody)
                        (context as? AppCompatActivity)?.runOnUiThread {
                            onSuccess(jsonResponse)
                        }
                    } else {
                        (context as? AppCompatActivity)?.runOnUiThread {
                            onError?.invoke(response.code, responseBody)
                                ?: defaultOnError(context, response.code, responseBody)
                        }
                        Log.e("API_ERROR", "Response Code: ${response.code}, Response: $responseBody")
                    }
                } catch (e: Exception) {
                    (context as? AppCompatActivity)?.runOnUiThread {
                        onError?.invoke(response.code, "Parsing error")
                            ?: defaultOnError(context, response.code, "Parsing error")
                    }
                    Log.e("API_ERROR", e.toString())
                }
            }
        })
    }
<<<<<<< HEAD
    private fun createTrustedClient(context: Context): OkHttpClient {
        // Load the self-signed certificate from the app's raw resources
        val certificateFactory = CertificateFactory.getInstance("X.509")
        val certInputStream: InputStream = context.resources.openRawResource(R.raw.server) // server.crt
        val certificate = certificateFactory.generateCertificate(certInputStream) as X509Certificate

        // Create a KeyStore containing our trusted certificates
        val keyStore = KeyStore.getInstance(KeyStore.getDefaultType())
        keyStore.load(null, null) // Initialize with no password
        keyStore.setCertificateEntry("server", certificate) // Load the self-signed certificate into the KeyStore

        // Create a TrustManager that trusts the self-signed certificate
        val trustManagerFactory = TrustManagerFactory.getInstance(TrustManagerFactory.getDefaultAlgorithm())
        trustManagerFactory.init(keyStore)

        val trustManagers = trustManagerFactory.trustManagers
        if (trustManagers.isEmpty()) {
            throw Exception("No TrustManagers found")
        }

        val sslContext = SSLContext.getInstance("TLS")
        sslContext.init(null, trustManagers, null)

        // Create and return a custom OkHttpClient that trusts the self-signed certificate
        return OkHttpClient.Builder()
            .sslSocketFactory(sslContext.socketFactory, trustManagers[0] as X509TrustManager)
            .hostnameVerifier { _, _ -> true } // Disable hostname verification (optional, but useful for development)
            .build()
    }
=======
>>>>>>> a3bac1b5

    fun parseSessionData(json: JSONObject): sessionDetails {
        Log.d("JoinGroupPage", "Parsing session data: $json")

        // Parse the creator, which is just a string ID (not a full object)
        val creatorId = json.getString("creator")
        val creator = Creator(
            _id = creatorId,          // Assuming the creator's ID is the string itself
            displayName = creatorId   // You can replace this with the actual display name if it's available elsewhere
        )

        // Parse the settings and location objects
        val settingsJson = json.getJSONObject("settings")
        val locationJson = settingsJson.getJSONObject("location")
        val location = Location(
            latitude = locationJson.getDouble("latitude"),
            longitude = locationJson.getDouble("longitude"),
            radius = locationJson.getDouble("radius")
        )

        // Parse the participants list
        val participantsJson = json.getJSONArray("participants")
        val participants = mutableListOf<Participant>()
        for (i in 0 until participantsJson.length()) {
            val participantJson = participantsJson.getJSONObject(i)
            val userIdJson = participantJson.getString("userId")  // It's just a string ID here
            val preferencesJson = participantJson.getJSONArray("preferences")
            val preferences = mutableListOf<Preference>()
            for (j in 0 until preferencesJson.length()) {
                val prefJson = preferencesJson.getJSONObject(j)
                preferences.add(Preference(
                    restaurantId = prefJson.getString("restaurantId"),
                    liked = prefJson.getBoolean("liked"),
                    timestamp = prefJson.getString("timestamp")
                ))
            }
            // Add the participant to the list
            participants.add(Participant(UserId(userIdJson, userIdJson), preferences))  // Assuming no display name here
        }

        // Parse the restaurants list
        val restaurantsJson = json.getJSONArray("restaurants")
        val restaurants = mutableListOf<Restaurant>()
        for (i in 0 until restaurantsJson.length()) {
            val restaurantJson = restaurantsJson.getJSONObject(i)
            restaurants.add(Restaurant(
                restaurantId = restaurantJson.getString("restaurantId"),
                score = restaurantJson.getInt("score"),
                totalVotes = restaurantJson.getInt("totalVotes"),
                positiveVotes = restaurantJson.getInt("positiveVotes")
            ))
        }

        // Create the sessionDetails object
        return sessionDetails(
            _id = json.getString("_id"),
            creator = creator,        // Pass the creator object (ID and name)
            settings = Settings(location),
            participants = participants,
            restaurants = restaurants,
            status = json.getString("status"),
            createdAt = json.getString("createdAt"),
            expiresAt = json.getString("expiresAt")
        )
    }

    fun parseRestaurants(jsonString: String): MutableList<RestaurantData> {
        val restaurantList = mutableListOf<RestaurantData>()

        val jsonObject = JSONObject(jsonString)
        val restaurantsArray = jsonObject.optJSONArray("restaurants") ?: return restaurantList

        for (i in 0 until restaurantsArray.length()) {
            val restaurantJson = restaurantsArray.getJSONObject(i)

            val name = restaurantJson.optString("name", "Unknown")
            val address = restaurantJson.optJSONObject("location")?.optString("address", "Unknown") ?: "Unknown"
            val contactNumber = restaurantJson.optJSONObject("contact")?.optString("phone", "No Contact") ?: "No Contact"
            val price = restaurantJson.optInt("priceLevel", 0) // Defaulting to 0 if missing
            val rating = restaurantJson.opt("rating")?.let { (it as Number).toFloat() } ?: 0.0f // Ensure Float type
            val restaurantId = restaurantJson.optString("_id", "")

            // Get the first image from the gallery if available
            val imageGallery = restaurantJson.optJSONObject("images")?.optJSONArray("gallery")
            val picture = if (imageGallery != null && imageGallery.length() > 0) {
                imageGallery.optString(0)
            } else {
                "0"
            }

            restaurantList.add(RestaurantData(name, address, contactNumber, price, rating, picture, restaurantId))
        }

        return restaurantList
    }

    fun parseRestaurant(jsonString: String): RestaurantData {

        val jsonObject = JSONObject(jsonString)
        val restaurantJson = jsonObject.getJSONObject("result")

        val name = restaurantJson.optString("name", "Unknown")
        val address = restaurantJson.optJSONObject("location")?.optString("address", "Unknown") ?: "Unknown"
        val contactNumber = restaurantJson.optJSONObject("contact")?.optString("phone", "No Contact") ?: "No Contact"
        val price = restaurantJson.optInt("priceLevel", 0) // Defaulting to 0 if missing
        val rating = restaurantJson.opt("rating")?.let { (it as Number).toFloat() } ?: 0.0f // Ensure Float type
        val restaurantId = restaurantJson.optString("_id", "")

        // Get the first image from the gallery if available
        val imageGallery = restaurantJson.optJSONObject("images")?.optJSONArray("gallery")
        val picture = if (imageGallery != null && imageGallery.length() > 0) {
            imageGallery.optString(0)
        } else {
            "0"
        }

        val restaurantData = RestaurantData(name, address, contactNumber, price, rating, picture, restaurantId)


        return restaurantData
    }

}<|MERGE_RESOLUTION|>--- conflicted
+++ resolved
@@ -61,10 +61,8 @@
         onError: ((Int?, String?) -> Unit)? = null,
     ) {
 
-<<<<<<< HEAD
         val client = createTrustedClient(context)
-=======
->>>>>>> a3bac1b5
+
         val url = if (isFullUrl) endpoint else getBaseUrl(context) + endpoint
 
         val requestBody = jsonBody?.let {
@@ -122,7 +120,7 @@
             }
         })
     }
-<<<<<<< HEAD
+
     private fun createTrustedClient(context: Context): OkHttpClient {
         // Load the self-signed certificate from the app's raw resources
         val certificateFactory = CertificateFactory.getInstance("X.509")
@@ -152,8 +150,7 @@
             .hostnameVerifier { _, _ -> true } // Disable hostname verification (optional, but useful for development)
             .build()
     }
-=======
->>>>>>> a3bac1b5
+
 
     fun parseSessionData(json: JSONObject): sessionDetails {
         Log.d("JoinGroupPage", "Parsing session data: $json")
