--- conflicted
+++ resolved
@@ -7,21 +7,15 @@
     <string name="back_button_desc">Back button</string>
     <string name="create_group">Create Group</string>
     <string name="select_cuisine_preference">Select Cuisine Preference</string>
-<<<<<<< HEAD
     <string name="set_search_radius">Set Search Radius (in meters)</string>
-=======
-    <string name="set_search_radius">Set Search Radius (in KM)</string>
->>>>>>> a3bac1b5
+
     <string name="enter_here">Enter here</string>
     <string name="group_id_text">Group ID:</string>
     <string name="grup">GRUP</string>
     <string name="members">Members:</string>
     <string name="ready">Ready!</string>
-<<<<<<< HEAD
     <string name="base_url"> https://134.33.137.46</string>
-=======
-    <string name="base_url"> http://master-biteswipe.westus2.cloudapp.azure.com:3000</string>
->>>>>>> a3bac1b5
+
     <string name="waiting_on_leader_to_start_matching">Waiting on Leader to start matching</string>
     <string name="biteswipe">BiteSwipe</string>
     <string name="tagline">A new way to dine</string>
