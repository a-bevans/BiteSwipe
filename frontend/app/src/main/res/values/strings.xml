--- conflicted
+++ resolved
@@ -5,9 +5,6 @@
     <string name="group_id">Group ID</string>
     <string name="join">Join</string>
     <string name="back_button_desc">Back button</string>
-<<<<<<< HEAD
-    <string name="base_url"> https://jsonplaceholder.typicode.com</string>
-=======
     <string name="create_group">Create Group</string>
     <string name="select_cuisine_preference">Select Cuisine Preference</string>
     <string name="set_search_radius">Set Search Radius</string>
@@ -17,5 +14,4 @@
     <string name="members">Members:</string>
     <string name="ready">Ready!</string>
 
->>>>>>> 7dd9a4e2
 </resources>