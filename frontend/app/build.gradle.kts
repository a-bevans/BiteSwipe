--- conflicted
+++ resolved
@@ -71,10 +71,8 @@
     implementation (libs.androidx.credentials.play.services.auth)
     implementation (libs.googleid)
     implementation("com.google.code.gson:gson:2.8.7")
-<<<<<<< HEAD
     implementation(libs.play.services.location)
-=======
->>>>>>> a3bac1b5
+
     testImplementation(libs.junit)
     androidTestImplementation(libs.androidx.junit)
     androidTestImplementation(libs.androidx.espresso.core)
